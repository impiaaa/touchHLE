--- conflicted
+++ resolved
@@ -319,19 +319,13 @@
 
         let icon = fs
             .read(bundle.icon_path())
-<<<<<<< HEAD
-            .map_err(|_| "Could not read icon file".to_string())?;
-        let icon = image::Image::from_bytes(&icon)
-            .map_err(|e| format!("Could not parse icon image {:?}: {}", bundle.icon_path(), e).to_string())?;
-=======
-            .map_err(|_| "Could not read icon file")
+            .map_err(|_| "Could not read icon file".to_string())
             .and_then(|bytes| {
-                image::Image::from_bytes(&bytes).map_err(|_| "Could not parse icon image")
+                image::Image::from_bytes(&bytes).map_err(|e| format!("Could not parse icon image: {e}").to_string())
             });
-        if let Err(e) = icon {
+        if let Err(e) = &icon {
             log!("Warning: {}", e);
         }
->>>>>>> 049cd38a
 
         let launch_image = fs
             .read(bundle.launch_image_path())
